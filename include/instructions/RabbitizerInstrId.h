/* SPDX-FileCopyrightText: © 2022 Decompollaborate */
/* SPDX-License-Identifier: MIT */

#ifndef RABBITIZER_INSTRID_H
#define RABBITIZER_INSTRID_H
#pragma once

#include "common/Utils.h"


#define RABBITIZER_DEF_INSTR_ID(prefix, caseBits, name, ...) \
    RABBITIZER_INSTR_ID_##prefix##_##name,

#define RABBITIZER_DEF_INSTR_ID_ALTNAME(prefix, caseBits, name, altname, ...) \
    RABBITIZER_DEF_INSTR_ID(prefix, caseBits, name, __VA_ARGS__)

typedef enum RabbitizerInstrId {
    #include "instructions/instr_id/RabbitizerInstrId_cpu.inc"

    #include "instructions/instr_id/RabbitizerInstrId_rsp.inc"

<<<<<<< HEAD
    #include "instructions/instr_id/RabbitizerInstrId_r5900.inc"
    RABBITIZER_DEF_INSTR_ID(r5900, MAX, ),

    RABBITIZER_DEF_INSTR_ID(ALL, MAX, ) = RABBITIZER_DEF_INSTR_ID(r5900, MAX, ),
=======
    RABBITIZER_INSTR_ID_ALL_MAX = RABBITIZER_DEF_INSTR_ID(rsp, , MAX, )
>>>>>>> d4cb445c
} RabbitizerInstrId;

#undef RABBITIZER_DEF_INSTR_ID
#undef RABBITIZER_DEF_INSTR_ID_ALTNAME


extern const char *RabbitizerInstrId_Names[];


CONST NODISCARD RETURNS_NON_NULL
const char *RabbitizerInstrId_getOpcodeName(RabbitizerInstrId uniqueId);

#endif<|MERGE_RESOLUTION|>--- conflicted
+++ resolved
@@ -19,14 +19,10 @@
 
     #include "instructions/instr_id/RabbitizerInstrId_rsp.inc"
 
-<<<<<<< HEAD
     #include "instructions/instr_id/RabbitizerInstrId_r5900.inc"
-    RABBITIZER_DEF_INSTR_ID(r5900, MAX, ),
+    RABBITIZER_DEF_INSTR_ID(r5900, , MAX, )
 
-    RABBITIZER_DEF_INSTR_ID(ALL, MAX, ) = RABBITIZER_DEF_INSTR_ID(r5900, MAX, ),
-=======
-    RABBITIZER_INSTR_ID_ALL_MAX = RABBITIZER_DEF_INSTR_ID(rsp, , MAX, )
->>>>>>> d4cb445c
+    RABBITIZER_INSTR_ID_ALL_MAX = RABBITIZER_DEF_INSTR_ID(r5900, , MAX, )
 } RabbitizerInstrId;
 
 #undef RABBITIZER_DEF_INSTR_ID
