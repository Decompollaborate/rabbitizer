# Build options can be changed by modifying the makefile or by building with 'make SETTING=value'.
DEBUG           ?= 0
WERROR          ?= 0
ASAN            ?= 0
EXPERIMENTAL    ?= 0
SANITY_CHECKS   ?= 1

CC              := clang
CXX             := clang++
AR              := ar
IINC            := -I tables -I include
IINC_XX         := -I tables -I include -I cplusplus/include
CSTD            := -std=c11
CXXSTD          := -std=c++17
CFLAGS          := -fPIC -fno-common
CXXFLAGS        := -fPIC -fno-common
LDFLAGS         := -Lbuild -lrabbitizer
LDXXFLAGS       := -Lbuild -lrabbitizerpp
WARNINGS        := -Wall -Wextra -Wpedantic -Wunused-value
WARNINGS        += -Wformat=2 -Wundef
# WARNINGS        += -Wconversion
WARNINGS        += -Werror=vla -Werror=switch -Werror=implicit-fallthrough -Werror=unused-function
WARNINGS        += -Werror=unused-parameter -Werror=shadow -Werror=switch -Werror=double-promotion
WARNINGS_C      := -Werror=implicit-function-declaration -Werror=incompatible-pointer-types
WARNINGS        += -Werror=type-limits
WARNINGS_CXX    :=
WARNINGS_ELFS   := -Wno-override-init

ifeq ($(CC),gcc)
    WARNINGS    += -Wno-cast-function-type -Wformat-truncation -Wformat-overflow -Wno-nonnull-compare
endif

ifeq ($(DEBUG),0)
	OPTFLAGS    := -Os -g
else
	OPTFLAGS    := -O0 -g3
	CFLAGS      += -DDEVELOPMENT=1
	CXXFLAGS    += -DDEVELOPMENT=1
endif

ifneq ($(WERROR),0)
	WARNINGS    += -Werror
endif

ifneq ($(ASAN),0)
	CFLAGS      += -fsanitize=address -fsanitize=pointer-compare -fsanitize=pointer-subtract -fsanitize=undefined
	CXXFLAGS    += -fsanitize=address -fsanitize=pointer-compare -fsanitize=pointer-subtract -fsanitize=undefined
endif

ifneq ($(EXPERIMENTAL),0)
	CFLAGS      += -DEXPERIMENTAL
	CXXFLAGS    += -DEXPERIMENTAL
endif

ifneq ($(SANITY_CHECKS),0)
	CFLAGS      += -DRAB_SANITY_CHECKS=1
	CXXFLAGS    += -DRAB_SANITY_CHECKS=1
endif


SRC_DIRS        := $(shell find src -type d)
C_FILES         := $(foreach dir,$(SRC_DIRS),$(wildcard $(dir)/*.c))
H_FILES         := $(foreach dir,$(IINC),$(wildcard $(dir)/**/*.h))
O_FILES         := $(foreach f,$(C_FILES:.c=.o),build/$f)

SRCXX_DIRS      := $(shell find cplusplus/src -type d)
CXX_FILES       := $(foreach dir,$(SRCXX_DIRS),$(wildcard $(dir)/*.cpp))
HXX_FILES       := $(foreach dir,$(IINC_XX),$(wildcard $(dir)/**/*.hpp))
OXX_FILES       := $(foreach f,$(CXX_FILES:.cpp=.o),build/$f)

<<<<<<< HEAD
DEP_FILES       := $(O_FILES:%.o=%.d) $(OXX_FILES:%.o=%.d)

TESTS_DIRS      := $(shell find tests -mindepth 1 -type d -not -path "tests/asm*")
=======
TESTS_DIRS      := $(shell find tests -type d)
>>>>>>> 901a3e5f
TESTS_C         := $(foreach dir,$(TESTS_DIRS),$(wildcard $(dir)/*.c))
TESTS_CXX       := $(foreach dir,$(TESTS_DIRS),$(wildcard $(dir)/*.cpp))
TESTS_ELFS      := $(foreach f,$(TESTS_C:.c=.elf) $(TESTS_CXX:.cpp=.elf),build/$f)

DEP_FILES       := $(O_FILES:%.o=%.d) $(OXX_FILES:%.o=%.d) $(TESTS_ELFS:%.elf=%.d)

STATIC_LIB      := build/librabbitizer.a
DYNAMIC_LIB     := build/librabbitizer.so

STATIC_LIB_XX   := build/librabbitizerpp.a
DYNAMIC_LIB_XX  := build/librabbitizerpp.so

# create build directories
$(shell mkdir -p $(foreach dir,$(SRC_DIRS) $(SRCXX_DIRS) $(TESTS_DIRS),build/$(dir)))


# Dependencies of libraries

$(STATIC_LIB):  $(O_FILES)
$(DYNAMIC_LIB): $(O_FILES)

$(STATIC_LIB_XX):  $(O_FILES) $(OXX_FILES)
$(DYNAMIC_LIB_XX): $(O_FILES) $(OXX_FILES)


#### Main Targets ###

all: static tests

static: $(STATIC_LIB) $(STATIC_LIB_XX)
dynamic: $(DYNAMIC_LIB) $(DYNAMIC_LIB_XX)

tables:
	make -C tables

cleantables:
	make -C tables distclean

clean:
	$(RM) -rf build

distclean: clean
	$(RM) -rf dist *.egg-info .mypy_cache
	$(RM) -rf $(DEP_FILES)
	$(RM) -rf target/
	make -C tables distclean

format:
	clang-format-11 -i -style=file $(C_FILES)
	clang-format-11 -i -style=file $(CXX_FILES)

tidy:
	clang-tidy-11 -p . --fix --fix-errors $(C_FILES) -- $(CSTD) $(OPTFLAGS) $(IINC) $(WARNINGS) $(WARNINGS_C) $(CFLAGS)

tests: $(TESTS_ELFS)

.PHONY: all static dynamic tables cleantables clean distclean format tidy tests
.DEFAULT_GOAL := all
.SECONDARY:


#### Various Recipes ####

build/%.elf: %.c $(STATIC_LIB)
	$(CC) -MMD -MP $(CSTD) $(OPTFLAGS) $(IINC) $(WARNINGS) $(WARNINGS_C) $(WARNINGS_ELFS) $(CFLAGS) -o $@ $< $(LDFLAGS)

build/%.elf: %.cpp $(STATIC_LIB_XX)
	$(CXX) -MMD -MP $(CXXSTD) $(OPTFLAGS) $(IINC_XX) $(WARNINGS) $(WARNINGS_CXX) $(WARNINGS_ELFS) $(CXXFLAGS) -o $@ $< $(LDXXFLAGS)

build/%.a:
	$(AR) rcs $@ $^

build/%.so:
	$(CC) -shared -o $@ $^

build/%.o: %.c
#	The -MMD flags additionaly creates a .d file with the same name as the .o file.
	$(CC) -MMD -MP -c $(CSTD) $(OPTFLAGS) $(IINC) $(WARNINGS) $(WARNINGS_C) $(CFLAGS) -o $@ $<

build/%.o: %.cpp
#	The -MMD flags additionaly creates a .d file with the same name as the .o file.
	$(CXX) -MMD -MP -c $(CXXSTD) $(OPTFLAGS) $(IINC_XX) $(WARNINGS) $(WARNINGS_CXX) $(CXXFLAGS) -o $@ $<


-include $(DEP_FILES)

# Print target for debugging
print-% : ; $(info $* is a $(flavor $*) variable set to [$($*)]) @true<|MERGE_RESOLUTION|>--- conflicted
+++ resolved
@@ -68,13 +68,7 @@
 HXX_FILES       := $(foreach dir,$(IINC_XX),$(wildcard $(dir)/**/*.hpp))
 OXX_FILES       := $(foreach f,$(CXX_FILES:.cpp=.o),build/$f)
 
-<<<<<<< HEAD
-DEP_FILES       := $(O_FILES:%.o=%.d) $(OXX_FILES:%.o=%.d)
-
 TESTS_DIRS      := $(shell find tests -mindepth 1 -type d -not -path "tests/asm*")
-=======
-TESTS_DIRS      := $(shell find tests -type d)
->>>>>>> 901a3e5f
 TESTS_C         := $(foreach dir,$(TESTS_DIRS),$(wildcard $(dir)/*.c))
 TESTS_CXX       := $(foreach dir,$(TESTS_DIRS),$(wildcard $(dir)/*.cpp))
 TESTS_ELFS      := $(foreach f,$(TESTS_C:.c=.elf) $(TESTS_CXX:.cpp=.elf),build/$f)
